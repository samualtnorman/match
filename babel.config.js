const { NODE_ENV, BABEL_ENV } = process.env
const cjs = NODE_ENV === 'test' || BABEL_ENV === 'commonjs'
const loose = true

module.exports = {
  targets: 'defaults, not ie 11, not ie_mob 11',
  presets: [
    [
      '@babel/env',
      {
        loose,
        modules: false,
        // exclude: ['@babel/plugin-transform-regenerator'],
      },
    ],
    '@babel/react',
    '@babel/preset-typescript',
  ],
  plugins: [
<<<<<<< HEAD
    'babel-plugin-transform-async-to-promises',
=======
    // 'babel-plugin-transform-async-to-promises',
>>>>>>> a9424662
    cjs && ['@babel/transform-modules-commonjs', { loose }],
    // [
    //   '@babel/transform-runtime',
    //   {
    //     useESModules: !cjs,
    //     version: require('./package.json').dependencies[
    //       '@babel/runtime'
    //     ].replace(/^[^0-9]*/, ''),
    //   },
    // ],
  ].filter(Boolean),
}<|MERGE_RESOLUTION|>--- conflicted
+++ resolved
@@ -17,11 +17,7 @@
     '@babel/preset-typescript',
   ],
   plugins: [
-<<<<<<< HEAD
-    'babel-plugin-transform-async-to-promises',
-=======
     // 'babel-plugin-transform-async-to-promises',
->>>>>>> a9424662
     cjs && ['@babel/transform-modules-commonjs', { loose }],
     // [
     //   '@babel/transform-runtime',
