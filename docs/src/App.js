/* eslint-disable */

import React from 'react'
//
import ReactStory, { defaultProps } from 'react-story'
import CodeSandbox from './CodeSandbox.js'
import './stories/utils/prism.css'
import '../../react-table.css'

import Readme from './stories/Readme.js'
import HOCReadme from './stories/HOCReadme.js'
<<<<<<< HEAD

// import Tester from './examples/expander';

// import { TreeTable, SelectTable, SelectTreeTable } from './examples/index'
// 
// const exampleStories = [
//   // examples
//   { name: 'TreeTable', component: TreeTable },
//   { name: 'SelectTable', component: SelectTable },
//   { name: 'SelectTreeTable', component: SelectTreeTable },
// ]
=======
// import Test from './stories/test.js'
>>>>>>> 0443644c

// import Tester from './examples/expander';

const stories = [
  { name: 'Readme', component: Readme },
  { name: 'HOC Readme', component: HOCReadme },
<<<<<<< HEAD
  
  // { name: 'Tester', component: Tester },
=======
  
  // ...exampleStories,
  
  // { name: 'Tester', component: Test },
>>>>>>> 0443644c
  { name: 'Simple Table', component: CodeSandbox('X6npLXPRW') },
  {
    name: 'Cell Renderers & Custom Components',
    component: CodeSandbox('OyRL04Z4Y'),
  },
  { name: 'Default Sorting', component: CodeSandbox('gLwmmjzA3') },
  {
    name: 'Custom Sorting',
    component: CodeSandbox('VGx67J35'),
  },
  { name: 'Custom Column Widths', component: CodeSandbox('o2OORXNXN') },
  { name: 'Custom Component Props', component: CodeSandbox('nZW3L0wp4') },
  { name: 'Server-side Data', component: CodeSandbox('wjrn8wy3R') },
  { name: 'Sub Components', component: CodeSandbox('n2gqAxl7') },
  { name: 'Pivoting & Aggregation', component: CodeSandbox('oNY9z8xN') },
  {
    name: 'Pivoting & Aggregation w/ Sub Components',
    component: CodeSandbox('p0kEVBgQ'),
  },
  {
    name: '100k Rows w/ Pivoting & Sub Components',
    component: CodeSandbox('DRmKj0XyK'),
  },
  { name: 'Pivoting Options', component: CodeSandbox('kZKmNBK6r') },
  { name: 'Functional Rendering', component: CodeSandbox('VPZ0Bzv8X') },
  {
    name: 'Custom Expander Position',
    component: CodeSandbox('1jj2XrPEV'),
  },
  { name: 'Custom "No Data" Text', component: CodeSandbox('RgRpRDv80') },
  { name: 'Footers', component: CodeSandbox('KOqQXn3p8') },
  { name: 'Custom Filtering', component: CodeSandbox('5Eyxxxyx') },
  { name: 'Controlled Component', component: CodeSandbox('r7XEZRK2') },
  { name: 'Editable Table', component: CodeSandbox('n5r19gzQP') },
  {
    name: 'Fixed Header w/ Vertical Scroll',
    component: CodeSandbox('7LY0gjA8O'),
  },
  {
    name: 'Multiple Pagers (Top and Bottom)',
    component: CodeSandbox('VEZ8OgvX'),
  },
  { name: 'Tree Table (HOC)', component: CodeSandbox('lxmr4wynzq') },
  { name: 'Select Table (HOC)', component: CodeSandbox('7yq5ylw09j') },
  { name: 'Select Tree Table (HOC)', component: CodeSandbox('2p7jp4klwp') },
]

export default class App extends React.Component {
  render () {
    return (
      <ReactStory
        style={{
          display: 'block',
          width: '100%',
          height: '100%',
        }}
        pathPrefix='story/'
        StoryWrapper={props =>
          <defaultProps.StoryWrapper
            css={{
              padding: 0,
              display: 'flex',
              flexDirection: 'column',
            }}
          >
            <a
              href='//github.com/react-tools/react-table'
              style={{
                display: 'block',
                textAlign: 'center',
                borderBottom: 'solid 3px #cccccc',
              }}
            >
              <img
                src='https://github.com/react-tools/media/raw/master/logo-react-table.png'
                alt='React Table Logo'
                style={{
                  width: '150px',
                  padding: '10px',
                }}
              />
            </a>
            <div
              {...props}
              style={{
                flex: '1 0 auto',
                position: 'relative',
              }}
            />
          </defaultProps.StoryWrapper>}
        stories={stories}
      />
    )
  }
}<|MERGE_RESOLUTION|>--- conflicted
+++ resolved
@@ -9,36 +9,16 @@
 
 import Readme from './stories/Readme.js'
 import HOCReadme from './stories/HOCReadme.js'
-<<<<<<< HEAD
 
-// import Tester from './examples/expander';
-
-// import { TreeTable, SelectTable, SelectTreeTable } from './examples/index'
-// 
-// const exampleStories = [
-//   // examples
-//   { name: 'TreeTable', component: TreeTable },
-//   { name: 'SelectTable', component: SelectTable },
-//   { name: 'SelectTreeTable', component: SelectTreeTable },
-// ]
-=======
 // import Test from './stories/test.js'
->>>>>>> 0443644c
 
 // import Tester from './examples/expander';
 
 const stories = [
   { name: 'Readme', component: Readme },
   { name: 'HOC Readme', component: HOCReadme },
-<<<<<<< HEAD
   
   // { name: 'Tester', component: Tester },
-=======
-  
-  // ...exampleStories,
-  
-  // { name: 'Tester', component: Test },
->>>>>>> 0443644c
   { name: 'Simple Table', component: CodeSandbox('X6npLXPRW') },
   {
     name: 'Cell Renderers & Custom Components',
